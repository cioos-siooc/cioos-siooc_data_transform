from datetime import datetime
import pandas as pd
import re
import json
import os
from .parser import convert_odf_time
from cioos_data_transform.utils.xarray_methods import history_input
from cioos_data_transform.parse.seabird import (
    get_seabird_instrument_from_header,
    get_seabird_processing_history,
)
from difflib import get_close_matches
import logging

logger = logging.getLogger(__name__)

module_path = os.path.dirname(__file__)
profile_direction_map = {"DN": "downward", "FLAT": "stable", "UP": "upward"}
with open(os.path.join(module_path, "attribute_corrections.json")) as f:
    attribute_corrections = json.load(f)

# This could be potentially be replaced by using the NERC Server instead
reference_vessel = pd.read_csv(
    os.path.join(module_path, "reference_vessel.csv"),
    dtype={"wmo_platform_code": "string"},
)
platform_mapping = {key.lower(): key for key in reference_vessel["platform_name"]}

institute_attributes = [
    "institution",
    "institution_fr",
    "country",
    "ioc_country_code",
    "iso_3166_country_code",
    "ices_edmo_code",
    "sdn_institution_urn",
]
platform_attributes = ["platform_name", "sdn_platform_urn", "wmo_platform_code"]


def titleize(text):
    do_not_change = ["AZMP", "(AZMP)", "ADCP", "(ADCP)", "CTD", "a", "the"]
    return " ".join(
        item.title() if item not in do_not_change else item for item in text.split(" ")
    )


def match_platform(platform):
    """Review ODF CRUISE_HEADER:PLATFORM and match to closest"""
    platform = re.sub("CCGS_*\s*|CGCB\s*|FRV\s*|NGCC\s*|^_|MV\s*", "", platform).strip()
    matched_vessel = get_close_matches(platform.lower(), platform_mapping.keys())
    if matched_vessel:
        return (
            reference_vessel[
                reference_vessel["platform_name"] == platform_mapping[matched_vessel[0]]
            ]
            .iloc[0]
            .dropna()
            .to_dict()
        )
    else:
        logger.warning(f"Unknown platform {platform}")
        return {}


def global_attributes_from_header(ds, odf_header):
    """
    Method use to define the standard global attributes from an ODF Header parsed by the read function.
    """

    def _reviewLat(value):
        return value if value != -99.9 else None

    def _reviewLon(value):
        return value if value != -999.9 else None

    odf_original_header = odf_header.copy()
    odf_original_header.pop("variable_attributes")
    ds.attrs.update(
        {
            "cruise_name": odf_header["CRUISE_HEADER"]["CRUISE_NAME"],
            "cruise_number": str(odf_header["CRUISE_HEADER"]["CRUISE_NUMBER"]),
            "cruise_description": odf_header["CRUISE_HEADER"]["CRUISE_DESCRIPTION"],
            "chief_scientist": standardize_chief_scientist(
                odf_header["CRUISE_HEADER"]["CHIEF_SCIENTIST"]
            ),
            "mission_start_date": odf_header["CRUISE_HEADER"].get("START_DATE"),
            "mission_end_date": odf_header["CRUISE_HEADER"].get("END_DATE"),
            "event_number": odf_header["EVENT_HEADER"]["EVENT_NUMBER"],
            "event_start_time": odf_header["EVENT_HEADER"]["START_DATE_TIME"],
            "event_end_time": odf_header["EVENT_HEADER"]["END_DATE_TIME"],
            "initial_latitude": _reviewLat(
                odf_header["EVENT_HEADER"]["INITIAL_LATITUDE"]
            ),
            "initial_longitude": _reviewLon(
                odf_header["EVENT_HEADER"]["INITIAL_LONGITUDE"]
            ),
            "end_latitude": _reviewLat(odf_header["EVENT_HEADER"]["END_LATITUDE"]),
            "end_longitude": _reviewLon(odf_header["EVENT_HEADER"]["END_LONGITUDE"]),
            "sampling_interval": odf_header["EVENT_HEADER"]["SAMPLING_INTERVAL"],
            "sounding": odf_header["EVENT_HEADER"]["SOUNDING"],
            "depth_off_bottom": odf_header["EVENT_HEADER"]["DEPTH_OFF_BOTTOM"],
            "date_created": odf_header["EVENT_HEADER"]["ORIG_CREATION_DATE"],
            "date_modified": odf_header["EVENT_HEADER"]["CREATION_DATE"],
            "history": "",
            "comments": odf_header["EVENT_HEADER"].get("EVENT_COMMENTS", ""),
            "original_odf_header": "\n".join(odf_header["original_header"]),
            "original_odf_header_json": json.dumps(
                odf_original_header, ensure_ascii=False, indent=False, default=str
            ),
        }
    )

    # Map PLATFORM to NERC C17
    ds.attrs.update(match_platform(odf_header["CRUISE_HEADER"]["PLATFORM"]))

    # Convert ODF history to CF history
    is_manufacturer_header = False
    ds.attrs["instrument_manufacturer_header"] = ""
    ds.attrs["internal_processing_notes"] = ""
    ds.attrs["seabird_processing_modules"] = ""
    for history_group in odf_header["HISTORY_HEADER"]:
        # Convert single processes to list
        if type(history_group["PROCESS"]) is str:
            history_group["PROCESS"] = [history_group["PROCESS"]]

        for row in history_group["PROCESS"]:
            # Retrieve Instrument Manufacturer Header
            if row.startswith("* Sea-Bird"):
                ds.attrs["history"] += "# SEA-BIRD INSTRUMENTS HEADER\n"
                is_manufacturer_header = True
            if is_manufacturer_header:
                ds.attrs["instrument_manufacturer_header"] += row + "\n"
            else:
                ds.attrs["internal_processing_notes"] += history_input(
                    row, history_group["CREATION_DATE"]
                )

            # End of manufacturer header
            if row.startswith("*END*"):
                is_manufacturer_header = False
                ds.attrs["history"] += "# ODF Internal Processing Notes\n"

            # Ignore some specific lines within the history (mostly seabird header ones)
            if re.match(
                "^(\#\s*\<.*|\*\* .*|\# (name|span|nquan|nvalues|unit|interval|start_time|bad_flag)|\* |\*END\*)",
                row,
            ):
                continue
            # Add to history
            ds.attrs["history"] += history_input(row, history_group["CREATION_DATE"])

    # Instrument Specific Information
    if ds.attrs["instrument_manufacturer_header"]:
        ds.attrs["instrument"] = get_seabird_instrument_from_header(
            ds.attrs["instrument_manufacturer_header"]
        )
        ds.attrs["seabid_processing_modules"] = get_seabird_processing_history(
            ds.attrs["instrument_manufacturer_header"]
        )
    elif "INSTRUMENT_HEADER" in odf_header:
        ds.attrs[
            "instrument"
        ] = f'{odf_header["INSTRUMENT_HEADER"]["INST_TYPE"]} {odf_header["INSTRUMENT_HEADER"]["MODEL"]}'
        ds.attrs["instrument_serial_number"] = odf_header["INSTRUMENT_HEADER"][
            "SERIAL_NUMBER"
        ]
    else:
        logger.warning(f"No Instrument field available")
        ds.attrs["instrument"] = ""
        ds.attrs["instrument_serial_number"] = ""

    if re.search(
        "(SBE\s*(9|16|19|25|37))|CTD|Guildline|GUILDLN",
        ds.attrs["instrument"],
        re.IGNORECASE,
    ):
        ds.attrs["instrument_type"] = "CTD"
    elif re.search("Bathythermograph Manual", ds.attrs["instrument"]):
        ds.attrs["instrument_type"] = "BT"
    else:
        logger.warning(
            f"Unknown instrument type for instrument: {ds.attrs['instrument']}; odf['INSTRUMENT_HEADER']: {odf_header.get('INSTRUMENT_HEADER')}"
        )

    # TODO map instrument to seadatanet L22 instrument

    # Derive cdm_data_type from DATA_TYPE
    type_profile = {"CTD": "CTD", "BOTL": "Bottle", "BT": "Bottle"}
    data_type = odf_header["EVENT_HEADER"]["DATA_TYPE"]
    if data_type in ["CTD", "BOTL", "BT"]:
        ds.attrs["cdm_data_type"] = "Profile"
        ds.attrs["cdm_profile_variables"] = ""
        if data_type == "CTD":
            ds.attrs["profile_direction"] = odf_header["EVENT_HEADER"][
                "EVENT_QUALIFIER2"
            ]
        ds.attrs["title"] = (
            f"{type_profile[data_type]} profile data collected "
            + f"from the {ds.attrs['platform']} {ds.attrs['platform_name']} by "
            + f"{ds.attrs['organization']}  {ds.attrs['institution']} "
            + f"on the {ds.attrs['cruise_name'].title()} "
        )
        if (
            ds.attrs["mission_start_date"]
            and ds.attrs["mission_end_date"]
            and type(ds.attrs["mission_start_date"]) is datetime
            and type(ds.attrs["mission_end_date"]) is datetime
        ):
            ds.attrs["title"] += (
                f"from {ds.attrs['mission_start_date'].strftime('%d-%b-%Y')} "
                + f"to {ds.attrs['mission_end_date'].strftime('%d-%b-%Y')}."
            )

    else:
        logger.error(
            f"ODF_transform is not yet incompatible with ODF DATA_TYPE: {odf_header['EVENT_HEADER']['DATA_TYPE']}"
        )

    ## FIX ODF ATTRIBUTES
    # Chief scientists
    ds.attrs["chief_scientist"] = re.sub("\s+(\~|\/)", ",", ds.attrs["chief_scientist"])

    # event_number should be number otherwise get rid of it
    if type(ds.attrs["event_number"]) is not int:
        ds.attrs.pop("event_number")

    # Search anywhere within ODF Header
    station = re.search(
        "station[\w\s]*:\s*(\w*)", "".join(odf_header["original_header"]), re.IGNORECASE
    )
    if station and not ds.attrs["station"]:
        station = station[1].strip()

        # Standardize stations with convention AA02, AA2 and AA_02 to AA02
        if re.match("[A-Za-z]+\_*\d+", station):
            station_items = re.search("([A-Za-z]+)_*(\d+)", station).groups()
            ds.attrs[
                "station"
            ] = f"{station_items[0].upper()}{int(station_items[1]):02g}"
        # Station is just number convert to string with 001
        elif re.match("^[0-9]+$", station):
            # Ignore station that are actually the event_number
            if int(station)!=ds.atts.get('event_number'):
                ds.attrs["station"] = f"{int(station):03g}"
        else:
            ds.attrs["station"] = station

<<<<<<< HEAD
    # Overwrite cruise_name to format "{program} {season} {year}" format if program exist
    if "program" in ds.attrs:
        if ds.attrs["program"] == "Atlantic Zone Monitoring Program":
            season = "Spring" if 1 <= ds.attrs["event_start_time"].month <= 7 else "Fall"
        elif "Groundfish" in ds.attrs['program']:
            season = "Summer" if 5 <= ds.attrs["event_start_time"].month <= 9 else "Winter"
        else:
            season = ""
        ds.attrs[
            "cruise_name"
        ] = f"{ds.attrs['program']} {season} {ds.attrs['event_start_time'].year}"
=======
    # Overwrite cruise_name to format "{program} {season [optional, AZMP]} {year}" format
    cruise_name = [ds.attrs["program"]]
    if ds.attrs["program"] == "Atlantic Zone Monitoring Program":
        cruise_name += [
            "Spring" if 1 <= ds.attrs["event_start_time"].month <= 7 else "Fall"
        ]
    cruise_name += [str(ds.attrs["event_start_time"].year)]
    ds.attrs["cruise_name"] = " ".join(cruise_name)
>>>>>>> 12926a5f

    # Apply attributes corrections from attribute_correction json
    for att, items in attribute_corrections.items():
        if att in ds.attrs:
            for key, value in items.items():
                ds.attrs[att] = ds.attrs[att].replace(key, value)
    return ds


def generate_variables_from_header(ds, odf_header):
    """
    Method use to generate metadata variables from the ODF Header to a xarray Dataset.
    """
    initial_variable_order = list(ds.keys())

    # General Attributes
    attrs_to_var = {
        "institution": {"ioos_category": "Other"},
        "cruise_name": {"ioos_category": "Other"},
        "cruise_number": {"ioos_category": "Other"},
        "chief_scientist": {"ioos_category": "Other"},
        "wmo_platform_code": {
            "name": "platform_id",
            "ioos_category": "Other",
            "standard_name": "platform_id",
            "dtype": str,
        },
        "platform": {
            "name": "platform",
            "ioos_category": "Other",
            "standard_name": "platform",
        },
        "platform": {
            "name": "platform_name",
            "ioos_category": "Other",
            "standard_name": "platform_name",
        },
        "event_number": {"dtype": str, "ioos_category": "Other"},
        "id": {"ioos_category": "Identifier"},
        "station": {"ioos_category": "Location"},
        "event_start_time": {"ioos_category": "Time"},
        "event_end_time": {"ioos_category": "Time"},
        "initial_latitude": {"units": "degrees_east", "ioos_category": "Location"},
        "initial_longitude": {"units": "degrees_east", "ioos_category": "Location"},
    }

    if ds.attrs["cdm_data_type"] == "Profile":
        # Define profile specific variables
        attrs_to_var.update(
            {
                "id": {"cf_role": "profile_id", "ioos_category": "Other"},
                "profile_direction": {"ioos_category": "Other"},
                "event_start_time": [
                    {
                        "name": "time",
                        "standard_name": "time",
                        "ioos_category": "Time",
                        "coverage_content_type": "coordinate",
                    },
                    {
                        "name": "profile_start_time",
                        "long_name": "Profile Start Time",
                        "ioos_category": "Time",
                        "coverage_content_type": "auxiliaryInformation",
                    },
                ],
                "event_end_time": {
                    "name": "profile_end_time",
                    "long_name": "Profile End Time",
                    "ioos_category": "Time",
                    "coverage_content_type": "auxiliaryInformation",
                },
                "initial_latitude": {
                    "name": "latitude",
                    "long_name": "Latitude",
                    "units": "degrees_north",
                    "standard_name": "latitude",
                    "ioos_category": "Location",
                    "coverage_content_type": "coordinate",
                },
                "initial_longitude": {
                    "name": "longitude",
                    "long_name": "Longitude",
                    "units": "degrees_east",
                    "standard_name": "longitude",
                    "ioos_category": "Location",
                    "coverage_content_type": "coordinate",
                },
            }
        )
        ds.attrs["cdm_profile_variables"] = ",".join(attrs_to_var.keys())

    # Add new variables and attributes
    for key, attrs in attrs_to_var.items():
        if type(attrs) is dict:
            attrs = [attrs]
        for att in attrs:
            new_key = att.pop("name") if "name" in att else key
            dtype = att.pop("dtype") if "dtype" in att else None
            # Ignore empty keys
            if key not in ds.attrs or ds.attrs[key] in (None, pd.NaT):
                continue

            ds[new_key] = ds.attrs[key]
            ds[new_key].attrs = att
            if dtype:
                ds[new_key] = ds[new_key].astype(dtype)

    # Reorder variables
    variable_list = [var for var in ds.keys() if var not in initial_variable_order]
    variable_list.extend(initial_variable_order)
    ds = ds[variable_list]
    return ds


def standardize_chief_scientist(name):
    return re.sub("(^|\s)(d|D)r\.{0,1}", "", name).strip().title()<|MERGE_RESOLUTION|>--- conflicted
+++ resolved
@@ -246,19 +246,6 @@
         else:
             ds.attrs["station"] = station
 
-<<<<<<< HEAD
-    # Overwrite cruise_name to format "{program} {season} {year}" format if program exist
-    if "program" in ds.attrs:
-        if ds.attrs["program"] == "Atlantic Zone Monitoring Program":
-            season = "Spring" if 1 <= ds.attrs["event_start_time"].month <= 7 else "Fall"
-        elif "Groundfish" in ds.attrs['program']:
-            season = "Summer" if 5 <= ds.attrs["event_start_time"].month <= 9 else "Winter"
-        else:
-            season = ""
-        ds.attrs[
-            "cruise_name"
-        ] = f"{ds.attrs['program']} {season} {ds.attrs['event_start_time'].year}"
-=======
     # Overwrite cruise_name to format "{program} {season [optional, AZMP]} {year}" format
     cruise_name = [ds.attrs["program"]]
     if ds.attrs["program"] == "Atlantic Zone Monitoring Program":
@@ -267,7 +254,6 @@
         ]
     cruise_name += [str(ds.attrs["event_start_time"].year)]
     ds.attrs["cruise_name"] = " ".join(cruise_name)
->>>>>>> 12926a5f
 
     # Apply attributes corrections from attribute_correction json
     for att, items in attribute_corrections.items():
