"""General module use to convert ODF files into a NetCDF CF, ACDD compliant format."""
import copy
import json
import logging
import os
import re
from glob import glob
from multiprocessing import Pool

import numpy as np
import pandas as pd
from cioos_data_transform.utils.utils import read_geojson
from odf_transform import attributes
from odf_transform import parser as odf_parser
from odf_transform._version import __version__
from odf_transform.utils import seabird
from odf_transform.utils.standarize_attributes import standardize_dataset
from tqdm import tqdm

tqdm.pandas()

no_file_logger = logging.getLogger(__name__)
logger = logging.LoggerAdapter(no_file_logger, {"file": None})


MODULE_PATH = os.path.dirname(os.path.abspath(__file__))
DEFAULT_CONFIG_PATH = os.path.join(MODULE_PATH, "config.json")
ODF_TRANSFORM_MODULE_PATH = MODULE_PATH


def read_config(config_file: str = DEFAULT_CONFIG_PATH) -> dict:
    """Parse json configuration file used to convert ODF files to netcdf.

    Args:
        config_file (str, optional): Path to json configuration file.
            Defaults to DEFAULT_CONFIG_PATH.

    Returns:
        dict: parsed configuration
    """
    # read json file with information on dataset etc.
    with open(config_file, encoding="UTF-8") as fid:
        json_text = fid.read()
    # Replace any reference to {ODF_TRANSFORM_MODULE_PATH} by module path
    json_text = json_text.replace(
        "{ODF_TRANSFORM_MODULE_PATH}", ODF_TRANSFORM_MODULE_PATH
    )
    config = json.loads(json_text)

    # Apply fstring to geojson paths
    config["geographic_areas"] = {}
    for file in config["geographic_area_reference_files"]:
        config["geographic_areas"].update(read_geojson(file))

    # Integrate station lists from geojson files
    config["reference_stations"] = pd.concat(
        [
            pd.json_normalize(
                json.load(open(file, encoding="UTF-8"))["features"], max_level=1
            )
            for file in config["reference_stations_reference_files"]
        ]
    )
    config["reference_stations"].columns = [
        re.sub(r"properties\.|geometry\.", "", col)
        for col in config["reference_stations"]
    ]

    # Reference Platforms
    # convert a dictionary with lowered platform names
    df_platforms = pd.concat(
        pd.read_csv(
            os.path.join(file),
            dtype={"wmo_platform_code": "string"},
        )
        for file in config["reference_platforms_files"]
    )
    config["reference_platforms"] = {
        index.lower(): row.dropna().to_dict()
        for index, row in df_platforms.set_index("platform_name", drop=False).iterrows()
    }

    # Read Vocabulary file
    vocab = pd.read_csv(config["vocabularyFile"], index_col=["Vocabulary", "name"])
    config["vocabulary"] = vocab.fillna(np.nan).replace({np.nan: None})

    # Read program logs
    if config["program_log_path"]:
        program_logs = []
        for file in glob(config["program_log_path"] + "*.csv"):
            df_temp = pd.read_csv(file, dtype={"mission": str})
            df_temp.insert(0, "program", os.path.basename(file)[:-4])
            program_logs += [df_temp]
        config["program_log"] = pd.concat(program_logs)
    else:
        config["program_log"] = None

    # Attribute mapping corrections
    config["attribute_mapping_corrections"] = {}
    for file in config["attribute_mapping_corrections_files"]:
        with open(file, encoding="utf-8") as f:
            config["attribute_mapping_corrections"].update(json.load(f))

    # File specific corrections
    if config["file_specific_attributes_path"]:
        with open(config["file_specific_attributes_path"], encoding="UTF-8") as f:
            config["file_specific_attributes"] = json.load(f)
    else:
        config["file_specific_attributes"] = None

    return config


def odf_to_netcdf(odf_path, config=None):
    """Convert an ODF file to a netcdf.
    Args:
        odf_path (str): path to ODF file to convert
        config (dictionary, optional): Conversion configuration to apply.
            Defaults to odf_transform/config.json.
    """

    # Use default config if no config is given
    if config is None:
        config = read_config(DEFAULT_CONFIG_PATH)

    # Parse the ODF file with the CIOOS python parsing tool
    metadata, raw_data = odf_parser.read(odf_path)
    dataset = raw_data.to_xarray()

    # Review ODF data type compatible with odf_transform
    if metadata["EVENT_HEADER"]["DATA_TYPE"] not in ["CTD", "BT", "BOTL"]:
        logger.warning(
            "ODF_transform is not yet compatible with ODF Data Type: %s",
            metadata["EVENT_HEADER"]["DATA_TYPE"],
        )
        return

    # Write global and variable attributes
    dataset.attrs = config["global_attributes"]
    dataset.attrs["source"] = odf_path
    dataset = attributes.global_attributes_from_header(dataset, metadata, config=config)
    dataset.attrs[
        "history"
    ] += f"# Convert ODF to NetCDF with cioos_data_trasform.odf_transform V {__version__}\n"
    for var, attrs in metadata["variable_attributes"].items():
        if var in dataset:
            dataset[var].attrs = attrs

    # Handle ODF flag variables
    dataset = odf_parser.odf_flag_variables(dataset, config.get("flag_convention"))

    # Define coordinates variables from attributes, assign geographic_area and nearest stations
    dataset = attributes.generate_coordinates_variables(dataset)
    dataset = attributes.generate_spatial_attributes(dataset, config)

    # Add Vocabulary attributes
    dataset = odf_parser.get_vocabulary_attributes(
        dataset,
        organizations=config["organisationVocabulary"],
        vocabulary=config["vocabulary"],
    )

    # Fix flag variables with some issues to map
    dataset = odf_parser.fix_flag_variables(dataset)

    # Instrument specific variables and attributes
    if dataset.attrs["instrument_manufacturer_header"].startswith("* Sea-Bird"):
        dataset = seabird.add_seabird_instruments(
            dataset,
            dataset.attrs["instrument_manufacturer_header"],
            match_by="sdn_parameter_urn",
        )
        dataset = seabird.update_attributes_from_seabird_header(
            dataset, dataset.attrs["instrument_manufacturer_header"]
        )

    # Add geospatial and geometry related global attributes
    # Just add spatial/time range as attributes
    initial_attrs = dataset.attrs.keys()
    dataset = standardize_dataset(dataset, utc=True)
    dropped_attrs = [var for var in initial_attrs if var not in dataset.attrs]
    if dropped_attrs:
        logger.info(f"Drop empty attributes: {dropped_attrs}")

    # Handle coordinates and dimensions
    coordinates = ["time", "latitude", "longitude", "depth"]
    dataset = dataset.set_coords([var for var in coordinates if var in dataset])
    if (
        dataset.attrs["cdm_data_type"] == "Profile"
        and "index" in dataset
        and "depth" in dataset
    ):
        dataset = dataset.swap_dims({"index": "depth"}).drop_vars("index")

    # Log variables available per file
    logger.info(f"Variable List: {list(dataset)}")

    # Save dataset to a NetCDF file
    if config["output_path"] is None:
        output_path = odf_path + config["addFileNameSuffix"] + ".nc"
    else:
<<<<<<< HEAD
        # Retrieve subfolder path
        subfolders = [
            str(dataset.attrs.get(
                key,
                dataset["time"].min().dt.year.item(0)
                if default == "year"
                else default,
            ))
            for key, default in config["subfolder_attribute_output_path"].items()
            if dataset.attrs.get(key, default)
        ]
=======
>>>>>>> 4ba9416e
        output_path = os.path.join(
            eval('f"{}"'.format(config["output_path"])),
            os.path.basename(odf_path) + config["addFileNameSuffix"] + ".nc",
        )

    # Review if output path folders exists if not create them
    dirname = os.path.dirname(output_path)
    if not os.path.isdir(dirname):
        logger.info(f"Generate output directory: {output_path}")
        os.makedirs(dirname)

    dataset.to_netcdf(output_path)


def odf_to_netcdf_with_log(inputs):
    """Method to convert odf file with a tuple input that expect the format
    (file, config)"""

    # Update submodule LoggerAdapter to include the odf_path
    log = {"file": inputs[0]}
    seabird.logger.extra.update(log)
    attributes.logger.extra.update(log)
    odf_parser.logger.extra.update(log)
    logger.extra.update(log)
    try:
        odf_to_netcdf(*inputs)
    except Exception:
        logger.error("Conversion failed!!!", exc_info=True)


def run_odf_conversion_from_config(config):
    """Run ODF conversion from configuration file

    Args:
        config (dict, str): Configuration dictionary or path to json file
        to apply conversion.
    """

    def _remove_already_converted_files(input_files, config):
        """Review file list to convert and drop any files that already
        exist in output directory and that last edit time exceed the original file.

        Args:
            input_files (list): List of files to convert to netcdf format.
            config (dict): Configuration used to apply netcdf conversion

        Returns:
            list: Reduced list of files that needs conversion
        """
        # Get list or already outputted files available in output_path and their last edit time
        output_search_path = (
            config["fileDir"]
            if output_path is None
            else os.path.join(output_path, "**", "*")
        )
        search_output_path_files = glob(
            f"{output_search_path}.ODF{config['addFileNameSuffix']}.nc",
            recursive=True,
        )
        outputted_files = {
            os.path.basename(file.replace(config["addFileNameSuffix"] + ".nc", "")): {
                "path": file,
                "last_modified": os.path.getmtime(file),
            }
            for file in search_output_path_files
        }
        return [
            file
            for file in input_files
            if os.path.basename(file) not in outputted_files
            or outputted_files[os.path.basename(file)]["last_modified"]
            < os.path.getmtime(file)
        ]

    def _generate_input_by_program(files, config):
        """Generate mission specific input to apply for the conversion

        Args:
            files (list): List of files to apply the conversion to
            config (dict): General configuration to be used for the conversion

        Returns:
            list: list of inputs used for each files [(file_path, file_specific_configuration),...]
        """
        logger.info(
            "Generate Mission Specific Configuration for %s files associated with %s missions",
            len(files),
            len(config["program_log"]),
        )
        inputs = []
        tqdm_dict = {
            "desc": "Generate mission specific configuration",
            "total": len(config["program_log"]),
        }
        for mission, row in tqdm(
            config["program_log"].set_index("mission", drop=False).iterrows(),
            **tqdm_dict,
        ):
            related_files = [
                file for file in odf_files_list if re.search(mission, file)
            ]
            if related_files:
                mission_config = copy.deepcopy(config)
                mission_config["global_attributes"].update(dict(row.dropna()))
                inputs += [(file, mission_config) for file in related_files]
        return inputs

    # Parse config file if file is given
    if isinstance(config, str):
        config = read_config(config)

    # Handle Input FIles
    logger.info("Retrieve files to process")
    odf_files_list = glob(
        config["fileDir"],
        recursive=config["recursive"],
    )
    # Consider only files with specific expressions
    if config["pathRegex"]:
        odf_files_list = [
            file for file in odf_files_list if re.match(config["pathRegex"], file)
        ]
    logger.info(f"{len(odf_files_list)} ODF files are available")

    # Review keep files that needs an update only
    output_path = config["output_path"]

    if config["program_log"] is not None:
        # Consider only files related to missions available in the program_log
        missions = config["program_log"]["mission"].values
        # Review first if any files are matching a specific mission
        files_list = ", ".join(odf_files_list)
        for _, row in config["program_log"].iterrows():
            if re.search(row["mission"], files_list) is None:
                logger.warning(
                    "No file available is related to program_log input %s",
                    row.dropna().to_dict(),
                )
        unmatched_odfs = [
            file for file in odf_files_list if not re.search("|".join(missions), file)
        ]
        odf_files_list = [
            file for file in odf_files_list if re.search("|".join(missions), file)
        ]
        if unmatched_odfs:
            logger.warning(
                "%s odf files aren't matched to any provided missions",
                len(unmatched_odfs),
            )
            with open("unmatched_odfs.txt", "w", encoding="UTF-8") as file_handle:
                file_handle.write("\n".join(unmatched_odfs))
        else:
            logger.warning("All odf files available match a mission")

    # Sort files that needs to be converted
    if config["overwrite"]:
        # overwrite all files
        logger.info(f"Overwrite all {len(odf_files_list)}")
    elif os.path.isfile(output_path):
        logger.info(f"Overwrite file: {output_path}")
    else:
        odf_files_list = _remove_already_converted_files(odf_files_list, config)

    # Generate inputs
    if config["program_log"] is not None:
        inputs = _generate_input_by_program(odf_files_list, config)
    else:
        inputs = [(file, config) for file in odf_files_list]

    # Review input list
    if inputs:
        logger.info(f"{len(inputs)} files will be converted")
    else:
        logger.info("No file to convert")
        quit()

    tqdm_dict = {
        "total": len(inputs),
        "desc": "ODF Conversion to NetCDF: ",
        "unit": "file",
    }

    # If more than 100 files needs conversion run the conversion on multiple processors
    if len(inputs) > 100:
        logger.info(
            f"Run ODF conversion in multiprocessing with {config['n_workers']} workers"
        )
        with Pool(config["n_workers"]) as pool:
            list(tqdm(pool.imap(odf_to_netcdf_with_log, inputs), **tqdm_dict))
    else:
        print("Run ODF Conversion")
        for odf_convert_input in tqdm(inputs, **tqdm_dict):
            odf_to_netcdf_with_log(odf_convert_input)<|MERGE_RESOLUTION|>--- conflicted
+++ resolved
@@ -199,7 +199,6 @@
     if config["output_path"] is None:
         output_path = odf_path + config["addFileNameSuffix"] + ".nc"
     else:
-<<<<<<< HEAD
         # Retrieve subfolder path
         subfolders = [
             str(dataset.attrs.get(
@@ -211,8 +210,6 @@
             for key, default in config["subfolder_attribute_output_path"].items()
             if dataset.attrs.get(key, default)
         ]
-=======
->>>>>>> 4ba9416e
         output_path = os.path.join(
             eval('f"{}"'.format(config["output_path"])),
             os.path.basename(odf_path) + config["addFileNameSuffix"] + ".nc",
