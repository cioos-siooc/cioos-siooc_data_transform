# class to describe any variable that goes into a netcdf file
# will include bodc code generation
from datetime import datetime
from pytz import timezone
import numpy as np


class OceanNcVar(object):
    def __init__(self, vartype, varname, varunits, varmin, varmax, varval, varclslist=[], vardim=(),
                 varnull=float("nan"), conv_to_BODC = True):
        self.cf_role = None
        self.name = varname
        self.type = vartype
        self.standard_name = None
        self.long_name = None
        self.units = varunits
        self.maximum = varmin
        self.minimum = varmax
        self.datatype = ''
        self.null_value = varnull
        self.dimensions = vardim
        self.data = varval
        self.conv_to_BODC = conv_to_BODC
        # from existing varlist. get all variables that are going to be written into the ncfile
        # this will be checked to make sure new variable name does not conflict with existing ones
        varlist = []
        for v in varclslist:
            varlist.append(v.name)
        self.add_var(varlist)

    def add_var(self, varlist):
        """
        add variable to netcdf file using variables passed as inputs
        author: Pramod Thupaki pramod.thupaki@hakai.org
        input:
            ncfile: Dataset object where variables will be added
            vartype: variable type
            varname: nominal name of variable being passed. this can be IOS_dataname.
                    can be used to determine BODC codes
            varunits: Units specifications from IOS file
            varmin: minimum value of variable as specified in IOS file
            varmax: maximum value of variable as specified in IOS file
        output:
            NONE
        """
        if self.type == 'str_id':
            self.datatype = str
        elif self.type == 'profile':
            self.datatype = str
            self.cf_role = 'profile_id'
        elif self.type == 'instr_depth':
            self.datatype = 'float32'
            self.long_name = 'Instrument Depth'
            self.standard_name = 'instrument_depth'
            self.units = 'm'
        elif self.type == 'lat':
            self.datatype = 'float32'
            self.long_name = 'Latitude'
            self.standard_name = 'latitude'
            self.units = 'degrees_north'
        elif self.type == 'lon':
            self.datatype = 'float32'
            self.long_name = 'Longitude'
            self.standard_name = 'latitude'
            self.units = 'degrees_east'
        elif self.type == 'time':
            self.datatype = 'double'
            self.standard_name = 'time'
            self.long_name = 'time'
            self.units = 'seconds since 1970-01-01 00:00:00+0000'
            dt = np.asarray(self.data)  # datetime.datetime.strptime(self.data, '%Y/%m/%d %H:%M:%S.%f %Z')
            buf = dt - timezone('UTC').localize(datetime(1970, 1, 1, 0, 0, 0))
            self.data = [i.total_seconds() for i in buf]
            # self.data = (dt - datetime.datetime(1970, 1, 1).astimezone(timezone('UTC'))).total_seconds()
        elif self.type == 'depth':
            self.datatype = 'float32'
            # self.dimensions = ('z')
            self.long_name = 'Depth in meters'
            self.standard_name = 'depth_below_sea_level_in_meters'
            self.units = 'm'
            self.__set_null_val()
        elif self.type == 'pressure':
            self.name = 'PRESPR01'
            self.datatype = 'float32'
            # self.dimensions = ('z')
            self.long_name = 'Pressure'
            if self.units.strip().lower() in ['dbar', 'dbars', 'decibar']:
                self.units = 'decibar'
            else:
                raise Exception('Unclear units for pressure!')
            self.standard_name = 'sea_water_pressure'
            self.__set_null_val()
        elif self.type == 'temperature':
            self.datatype = 'float32'
            # self.dimensions = ('z')
            for i in range(4):
                bodc_code, bodc_units = self.__get_bodc_code(self.type, self.name, self.units, i)
                if bodc_code not in varlist:
                    break
            self.name = bodc_code
            self.long_name = 'Sea Water Temperature'
            self.standard_name = 'sea_water_temperature'
            self.units = bodc_units
            self.__set_null_val()
        elif self.type == 'salinity':
            self.datatype = 'float32'
            # self.dimensions = ('z')
            for i in range(4):  # will try to get a unique variable name at least 4 times
                bodc_code, bodc_units = self.__get_bodc_code(self.type, self.name, self.units, i)
                if bodc_code not in varlist:
                    break
            self.name = bodc_code
            self.long_name = 'Sea Water Practical Salinity'
            self.standard_name = 'sea_water_practical_salinity'
            self.units = bodc_units
            self.__set_null_val()
        elif self.type == 'oxygen':
            self.datatype = 'float32'
            # self.dimensions = ('z')
            for i in range(4):  # will try to get a unique variable name at least 4 times
                bodc_code, bodc_units = self.__get_bodc_code(self.type, self.name, self.units, i)
                if bodc_code not in varlist:
                    break
            self.name = bodc_code
            self.long_name = 'Oxygen concentration'
            self.standard_name = 'dissolved_oxygen_concentration'
            self.units = bodc_units
            self.__set_null_val()
        elif self.type == 'conductivity':
            self.datatype = 'float32'
            # self.dimensions = ('z')
            for i in range(4):  # will try to get a unique variable name at least 4 times
                bodc_code, bodc_units = self.__get_bodc_code(self.type, self.name, self.units, i)
                if bodc_code not in varlist:
                    break
            self.name = bodc_code
            self.long_name = 'Sea Water Electrical Conductivity'
            self.standard_name = 'sea_water_electrical_conductivity'
            self.units = bodc_units
            self.__set_null_val()
        elif self.type == 'nutrient':
            self.datatype = 'float32'
            for i in range(4):
                bodc_code, bodc_units = self.__get_bodc_code(self.type, self.name, self.units, i)
                if bodc_code not in varlist:
                    break
            self.name = bodc_code
            self.units = bodc_units
            self.__set_null_val()
        elif self.type == 'other':
            self.datatype = 'float32'
            for i in range(4):
                bodc_code, bodc_units = self.__get_bodc_code(self.type, self.name, self.units, i)
                if bodc_code not in varlist:
                    break
            self.name = bodc_code
            self.units = bodc_units
            self.__set_null_val()
        else:
            print("Do not know how to define this variable..")
            raise Exception("Fatal Error")

    def __set_null_val(self):
        self.data = np.asarray(self.data, dtype=float)
        try:
            self.data[self.data == float(self.null_value)] = float("nan")
        except Exception as e:
            print("Pad field is empty. Setting FillValue to NaN ...")

    def __get_bodc_code(self, vartype, ios_varname, varunits, iter):
        """
        return the correct BODC code based on variable type, units and ios variable name
        author: Pramod Thupaki pramod.thupaki@hakai.org
        inputs:
            varname:
            vartype: list. [0] = vartype, [1]=instance details (primary/secondary etc)
            varunits:
        output:
            BODC code
        """
<<<<<<< HEAD
        from .utils.utils import is_in
        bodc_code = '';
=======
        from .utils import is_in
        if not self.conv_to_BODC:
            # do not convert varname, varunits ot BODC. instead just return original values
            # use this option on datasets where variables are not named using this convention or
            # using a different method to define variable names and types
            return self.name, self.units

        bodc_code = ''
>>>>>>> e26d4c9f
        bodc_units = ''
        if vartype == 'temperature':
            if is_in(['reversing'], ios_varname) and is_in(['deg c'], varunits):
                bodc_code = 'TEMPRTN'
                bodc_units = 'deg C'
                bodc_code = '{}{:01d}'.format(bodc_code, iter + 1)
            elif is_in(['ITS90', 'ITS-90'], varunits):
                bodc_code = 'TEMPS9'
                bodc_units = 'deg C'
                bodc_code = '{}{:02d}'.format(bodc_code, iter + 1)
            elif is_in(['IPTS-68', 'IPTS68'], varunits):
                bodc_code = 'TEMPS6'
                bodc_units = 'deg C'
                bodc_code = '{}{:02d}'.format(bodc_code, iter + 1)
            elif is_in(['deg c', 'degc'], varunits):
                bodc_code = 'TEMPST'
                bodc_units = 'deg C'
                bodc_code = '{}{:02d}'.format(bodc_code, iter + 1)
            else:  # if varunits does not specify type of temperature
                raise Exception("Temperature type not defined", ios_varname, varunits, vartype)

        elif vartype == 'salinity':
            if not is_in(['bottle'], ios_varname) and is_in(['PSS-78'], varunits):
                bodc_code = "PSALST"
                bodc_units = 'PSS-78'
                bodc_code = '{}{:02d}'.format(bodc_code, iter + 1)
            elif not is_in(['bottle'], ios_varname) and is_in(['ppt'], varunits):
                bodc_code = "SSALST"
                bodc_units = 'PPT'
                bodc_code = '{}{:02d}'.format(bodc_code, iter + 1)
            elif is_in(['bottle'], ios_varname) and is_in(['PSS-78'], varunits):
                bodc_code = "PSALBST"
                bodc_units = 'PSS-78'
                bodc_code = '{}{:01d}'.format(bodc_code, iter + 1)
            elif is_in(['bottle'], ios_varname) and is_in(['ppt'], varunits):
                bodc_code = "ODSDM021"
                bodc_units = 'PPT'

            else:
                raise Exception("Salinity type not defined", ios_varname, varunits, vartype)

        elif vartype == 'oxygen':
            if is_in(['ml/l'], varunits):
                bodc_code = "DOXYZZ"
                bodc_units = 'mL/L'
            elif is_in(['umol/kg'], varunits):
                bodc_code = "DOXMZZ"
                bodc_units = 'umol/kg'
            elif is_in(['umol/L'], varunits):
                bodc_code = "DOXY"
                bodc_units = 'umol/L'
            else:
                raise Exception("Oxygen units not defined", ios_varname, varunits, vartype)
            bodc_code = '{}{:02d}'.format(bodc_code, iter + 1)
        elif vartype == 'conductivity':
            if is_in(['s/m'], varunits):
                bodc_code = 'CNDCST'
                bodc_units = 'S/m'
            elif is_in(['ms/cm'], varunits):
                bodc_code = 'CNDCSTX'
                bodc_units = 'mS/cm'
            else:
                raise Exception("Conductivity units not compatible with BODC code", ios_varname, varunits, vartype)
            bodc_code = '{}{:02d}'.format(bodc_code, iter + 1)
        elif vartype == 'nutrient':
            if is_in(['nitrate_plus_nitrite'], ios_varname) and is_in(['umol/l'], varunits):
                bodc_code = 'NTRZAAZ'
                bodc_units = 'umol/L'
                self.standard_name = 'mole_concentration_of_nitrate_and_nitrite_in_sea_water'
                self.long_name = 'Mole Concentration of Nitrate and Nitrite in Sea Water'
            elif is_in(['phosphate'], ios_varname) and is_in(['umol/l'], varunits):
                bodc_code = 'PHOSAAZ'
                bodc_units = 'umol/L'
                self.standard_name = 'mole_concentration_of_phosphate_in_sea_water'
                self.long_name = 'Mole Concentration of Phosphate in Sea Water'
            elif is_in(['silicate'], ios_varname) and is_in(['umol/l'], varunits):
                bodc_code = 'SLCAAAZ'
                bodc_units = 'umol/L'
                self.standard_name = 'mole_concentration_of_silicate_in_sea_water'
                self.long_name = 'Mole Concentration of Silicate in Sea Water'
            else:
                raise Exception("Nutrient units not compatible with BODC code", ios_varname, varunits, vartype)
            bodc_code = '{}{:01d}'.format(bodc_code, iter + 1)
        elif vartype == 'other':
            if is_in(['chlorophyll'], ios_varname) and is_in(['mg/m^3'], varunits):
                bodc_code = 'CPHLFLP'
                bodc_units = 'mg/m^3'
                self.standard_name = 'concentration_of_chlorophyll-a_in_water_body'
                self.long_name = 'Concentration of chlorophyll-a {chl-a CAS 479-61-8} per unit volume of the water body [particulate >GF/F phase] by filtration, acetone extraction and fluorometry'
            else:
                raise Exception("'Other' units not compatible with BODC code", ios_varname, varunits, vartype)
            bodc_code = '{}{:01d}'.format(bodc_code, iter + 1)
        else:
            raise Exception('Cannot find BODC code for this variable', ios_varname, varunits, vartype)
        return bodc_code, bodc_units<|MERGE_RESOLUTION|>--- conflicted
+++ resolved
@@ -178,10 +178,6 @@
         output:
             BODC code
         """
-<<<<<<< HEAD
-        from .utils.utils import is_in
-        bodc_code = '';
-=======
         from .utils import is_in
         if not self.conv_to_BODC:
             # do not convert varname, varunits ot BODC. instead just return original values
@@ -190,7 +186,6 @@
             return self.name, self.units
 
         bodc_code = ''
->>>>>>> e26d4c9f
         bodc_units = ''
         if vartype == 'temperature':
             if is_in(['reversing'], ios_varname) and is_in(['deg c'], varunits):
