import re
import datetime as dt
import numpy as np
import warnings

<<<<<<< HEAD
# Dictionary with the mapping of the odf types to python types
odf_dtypes = {'DOUB': 'float64', 'SING': 'float32', 'DOUBLE': 'float64',
              'SYTM': 'float64', 'INTE': 'int32', 'CHAR': str}


def read(filename,
         header_end='-- DATA --',
         data_delimiter=r'\s+',
         quotechar='\'',
         parameter_section='PARAMETER_HEADER',
         output_column_name='CODE',
         variable_type='TYPE',
         section_items_minimum_whitespaces=2,
         odf_type_to_pandas=None,
         encoding_format='Windows-1252'
         ):
    """
    Read_odf
    Read_odf parse the odf format used by some DFO organisation to python list of diectionary format and
    pandas dataframe. Once converted, the output can easily be converted to netcdf format.

    Steps applied:
        1. Read line by line an ODF header and distribute each lines in a list of list and dictionaries.
            a. Lines associated with a character at the beginning are considered a section.
            b. Lines starting white spaces are considered items in preceding section.
            c. Repeated sections are grouped as a list
            d. Each section items are grouped as a dictionary
            e. dictionary items are converted to datetime (deactivated), string, integer or float format.
        2. Read the data  following the header with Pandas.read_csv() method
            a. Use defined separator  to distinguish columns (default '\s+').
            b. Convert each column of the pandas data frame to the matching format specified in
            the TYPE attribute of the ODF associated PARAMETER_HEADER

    read_odf is a simple tool that  parse the header metadata and data from an DFO ODF file to a list of dictionaries.
    :param filename: ODF file to read
    :param header_end: Expression used at the end of a ODF file header to define the end of the header and
     start of the data.
    :param data_delimiter: delimiter used by the odf separate the different data columns.
    :param quotechar: quote character to regroup string variables
    :param parameter_section: section of the ODF that describes each variable attributes
    :param output_column_name: variable attribute used to name each data columns
    :param variable_type: variable attribute that describe each variable type
    :param section_items_minimum_whitespaces: maximum amount of spaces prior to a section to be considered as a section
    :param odf_type_to_pandas: dictionary which map odf types versus python(Pandas) types.
    :return:
    """
    # Default mapping of ODF to Pandas data type
    if odf_type_to_pandas is None:
        odf_type_to_pandas = odf_dtypes

    odf_date_format = {'SYTM': {'regex': r'^\s*\'\d\d\-\w\w\w\-\d\d\d\d\s\d\d\:\d\d\:\d\d\.\d*\'\s*$',
                                'datetime': '%d-%b-%Y %H:%M:%S.%f'},
                       'header': {'regex': r'^\'\d\d\-\w\w\w\-\d\d\d\d\s\d\d\:\d\d\:\d\d\.\d*\'$',
                                  'datetime': '\'%d-%b-%Y %H:%M:%S.%f\''}
                       }

    def _convert_to_number(value):
        """ Simple method to try to convert values to integer or float."""
        try:  # Try Integer first
            output_value = int(value)
        except ValueError:
            try:  # Then try float
                output_value = float(value)
            except ValueError:  # If nothing works just keep it as is
                output_value = re.sub(r'^\s*|\s*$', '', value)
        return output_value

    def _strtrim(string_to_trim):
        return re.sub(r'^\s*|\s*$', '', string_to_trim)

    metadata = {}  # Start with an empty dictionary
    with open(filename, 'r', encoding=encoding_format) as f:
        line = ''
        original_header = []
        # Read header one line at the time
        while header_end not in line:
            line = f.readline()
            # Drop some characters that aren't useful
            line = re.sub(r'\n|,$', '', line)

            # Collect each original odf header lines
            original_header.append(line)

            # Detect the end of the header
            if header_end in line:
                # May also be stop by the while condition
                break

            # Sections
            if re.match(r'^\s{0,' + str(section_items_minimum_whitespaces - 1) + r'}\w', line):
                section = line.replace('\n', '').replace(',', '')
                section = re.sub(r'^\s*|\s$', '', section)  # Ignore white spaces before and after
                if section not in metadata:
                    metadata[section] = [{}]
                else:
                    metadata[section].append({})

            # Dictionary type lines (key=value)
            elif re.match(r'^\s{' + str(section_items_minimum_whitespaces) + r'}\s*\w', line):  # Something=This
                dict_line = re.split(r'=', line, maxsplit=1)  # Make sure that only the first = is use to split
                dict_line = [re.sub(r'^\s+|\s+$', '', item) for item in dict_line]  # Remove trailing white spaces
                # if re.match(r'^\'\d\d\-\w\w\w\-\d\d\d\d\s\d\d\:\d\d\:\d\d\.\d*\'$',dict_line[1]): # Read Time
                #     dict_line[1] = dt.datetime.strptime(dict_line[1], '\'%d-%b-%Y %H:%M:%S.%f\'')
                if re.match(r'\'.*\'', dict_line[1]):  # Is delimited by double quotes, definitely a string
                    # Drop the quote signs and the white spaces before and after
                    dict_line[1] = str(re.sub(r'^\s*|\s*$', '', dict_line[1][1:-1]))
                else:

                    # Try to convert the value of the dictionary in an integer or float
                    dict_line[1] = _convert_to_number(dict_line[1])

                # Add to the metadata as a dictionary
                metadata[section][-1][dict_line[0]] = dict_line[1]

            elif re.match(r'^\s+.+', line):  # Unknown line format (likely comments) doesn't seem to have any examples
                # TODO this hasn't been tested yet I haven't try an example with not a dictionary like line
                metadata[section].append(line)
            else:
                assert RuntimeError, "Can't understand the line: " + line

        # Simplify the single sections to a dictionary
        for section in metadata:
            if len(metadata[section]) == 1 and \
                    type(metadata[section][0]) is dict:
                metadata[section] = metadata[section][0]

        # READ ODF DATA SECTION
        # Define first the variable names and the type.
        column_format = {}
        column_names = []
        not_converted_columns = {}
        for att in metadata[parameter_section]:
            if output_column_name not in att:
                att[output_column_name] = att['NAME']

            column_names.append(att[output_column_name])
            if att[variable_type] not in ['SYTM'] and not column_names[-1].startswith('SYTM'):
                column_format[att[output_column_name]] = odf_type_to_pandas[att[variable_type]]
            else:
                not_converted_columns[att[output_column_name]] = odf_type_to_pandas[att[variable_type]]

        # Read with Pandas
        data_raw = pd.read_csv(f, delimiter=data_delimiter, quotechar=quotechar, header=None,
                               names=column_names, dtype=column_format, encoding=encoding_format)

    # Make sure that there's the same amount of variables read versus what is suggested in the header
    if len(data_raw.columns) != len(metadata[parameter_section]):
        raise RuntimeError('{0} variables were detected in the data versus {1} in the header.'\
                           .format(len(data_raw.columns), len(metadata[parameter_section])))

    if not_converted_columns:
        # Parse Date/Time SYTM Variables
        for parm in not_converted_columns:
            try:
                data_raw[parm] = pd.to_datetime(data_raw[parm], format=odf_date_format['SYTM']['datetime'])
            except ValueError:
                warnings.warn('Failed to read SYTM variable. Will try to use pandas.to_datetime()', RuntimeWarning)
                data_raw[parm[output_column_name]] = pd.to_datetime(data_raw[parm[output_column_name]])
    return metadata, data_raw


=======
>>>>>>> 673146af
def define_odf_variable_attributes(metadata,
                                   oce_metadata=None,
                                   organizations=None,
                                   vocabulary=None,
                                   vocabulary_attribute_list=None,
                                   odf_var_header_prefix='original_',
                                   odf_variable_name="CODE",
                                   flag_prefix='QualityFlag:'):
    """
    This method is use to retrieve from an ODF file each variable code and corresponding related
    vocabularies associated to the organization and variable name.
    Flag columns are also reviewed and matched to the appropriate variable.
    """
    # Make sure organization is a list
    if type(organizations) is str:
        organizations = [organizations]
    # Define vocabulary default list of variables to import as attributes
    if vocabulary_attribute_list is None:
        vocabulary_attribute_list = ['name', 'standard_name',
                                     'sdn_parameter_urn', 'sdn_parameter_name',
                                     'sdn_uom_urn', 'sdn_uom_name']
    parameter_code_att = odf_var_header_prefix + odf_variable_name

    def _find_previous_key(key_list, key):
        """
        For some ODF format, a flag column is related to the variable prior to it. This tool is use to retrieve
        the name of this variable situated prior to a given column.
        """
        previous_key = ''
        for i in key_list.keys():
            if i == key:
                break
            else:
                previous_key = i
        return previous_key

    # Find matching vocabulary
    if type(vocabulary) is dict:
        flag_dict = {}
        for var in metadata.keys():
            # Retrieve ODF CODE and Associated number
            odf_parameter_code = metadata[var][parameter_code_att]
            # Separate the parameter_code from the number at the end of the variable
            parameter_code = odf_parameter_code.rsplit('_', 1)

            # Retrieve trailing
            # Parameter codes are generally associated with a trailing number the define the
            # primary, secondary ,... data
            metadata[var]['parameter_code'] = parameter_code[0]
            if len(parameter_code) == 2 and parameter_code[1] != '':
                metadata[var]['parameter_code_number'] = int(parameter_code[1])
            else:
                metadata[var]['parameter_code_number'] = 1

            # FLAG VARIABLES Detect if it is a flag column associated with another column
            flag_column = False
            if parameter_code[0].startswith('QQQQ'):  # MLI FLAG should apply to previous variable
                flag_dict[odf_parameter_code] = _find_previous_key(metadata, var)
                flag_column = True
            elif parameter_code[0].startswith('Q') and odf_parameter_code[1:] in metadata.keys():
                # BIO Format which Q+[PCODE] of the associated variable
                flag_dict[odf_parameter_code] = odf_parameter_code[1:]
                flag_column = True
            # Make sure that the flag column relate to something
            if flag_column and flag_dict[odf_parameter_code] not in metadata:
                warnings.warn(odf_parameter_code + ' flag is refering to' + \
                              flag_dict[odf_parameter_code] + ' which is not available as variable',
                              UserWarning)

            # Loop through each organisations and find the matching parameter_code within the vocabulary
            found_matching_vocab = False
            for organization in organizations:
                if parameter_code[0] in vocabulary[organization]:
                    vocab_attributes = {key: value for key, value in vocabulary[organization][parameter_code[0]].items()
                                        if key in vocabulary_attribute_list}
                    metadata[var].update(vocab_attributes)
                    found_matching_vocab = True
                    break  # Stop after the first one detected

            # If will get there if no matching vocabulary exist
            if not found_matching_vocab and not flag_column:
                print(str(parameter_code) + ' not available in vocabularies: ' + str(organizations))

            # TODO compare expected units to units saved within the ODF file to make sure it is matching the vocabulary

    # Add Flag specific attributes
    for flag_column, data_column in flag_dict.items():
        if data_column in metadata:
            # Add long name attribute which is generally QUALITY_FLAG: [variable it affects]
            if 'name' in metadata[data_column]:
                metadata[flag_column]['long_name'] = flag_prefix + metadata[data_column]['name']
            else:
                metadata[flag_column]['long_name'] = flag_prefix + data_column

            # Add ancillary_variables attribute
            if 'ancillary_variables' not in metadata[data_column]:
                metadata[data_column]['ancillary_variables'] = flag_column
            elif 'ancillary_variables' in metadata[data_column] and type(metadata[data_column]) is str:
                metadata[data_column]['ancillary_variables'] += ',' + flag_column
            else:
                warnings.warn('unknown ancillary flag format attribute', UserWarning)
        # TODO improve flag parameters default documentation
        #  - add flag_values, flag_masks and flag_meanings to flag attributes
        #       http://cfconventions.org/cf-conventions/cf-conventions.html#flags
        #       we would need to know the convention used by the organization if there's any.
        #       Otherwise, this should be implemented within the erddap dataset.

    # Deal with fill value which are already specified within the ODF format
    for key, var in metadata.items():
        if 'original_NULL_VALUE' in var.keys():
            if var['original_NULL_VALUE'] not in ['', None, '(none)']:
                # Some ODF files used a FORTRAN Format (essentially replace the D in '-.99000000D+02' by E)
                if type(var['original_NULL_VALUE']) is str:
                    var['original_NULL_VALUE'] = re.sub('(?<=\d)D(?=[\+\-\d]\d)', 'E', var['original_NULL_VALUE'])

                if var['original_TYPE'] not in ['SYTM', 'INTE']:
                    null_value = np.array(var['original_NULL_VALUE']) \
                        .astype(odf_dtypes[var['original_TYPE']])
                elif var['original_TYPE'] == 'SYTM' and \
                        re.match(r'\d\d-\w\w\w-\d\d\d\d\s\d\d\:\d\d\:\d\d', var['original_NULL_VALUE']):
                    null_value = (dt.datetime.strptime(var['original_NULL_VALUE'],
                                                       '%d-%b-%Y %H:%M:%S.%f') - dt.datetime(1970, 1,
                                                                                             1)).total_seconds()
                elif var['original_TYPE'] == 'INTE':
                    null_value = int(np.array(var['original_NULL_VALUE']).astype(float).round())

                metadata[key]['null_value'] = null_value

    # Update P01 name based on parameter_code number
    for var in metadata:
        if 'sdn_parameter_urn' in metadata[var] and \
                type(metadata[var]['sdn_parameter_urn']) is str:
            metadata[var]['sdn_parameter_urn'] = re.sub(r'\d\d$',
                                                        '%02d' % metadata[var]['parameter_code_number'],
                                                        metadata[var]['sdn_parameter_urn'])
        if 'name' in metadata[var] and \
                type(metadata[var]['name']) is str:
            metadata[var]['name'] = re.sub(r'\d\d$',
                                           '%02d' % metadata[var]['parameter_code_number'],
                                           metadata[var]['name'])

    # TODO Add Warning for missing information and attributes (maybe)
    #  Example: Standard Name, P01, P02
    return metadata<|MERGE_RESOLUTION|>--- conflicted
+++ resolved
@@ -3,7 +3,6 @@
 import numpy as np
 import warnings
 
-<<<<<<< HEAD
 # Dictionary with the mapping of the odf types to python types
 odf_dtypes = {'DOUB': 'float64', 'SING': 'float32', 'DOUBLE': 'float64',
               'SYTM': 'float64', 'INTE': 'int32', 'CHAR': str}
@@ -165,8 +164,6 @@
     return metadata, data_raw
 
 
-=======
->>>>>>> 673146af
 def define_odf_variable_attributes(metadata,
                                    oce_metadata=None,
                                    organizations=None,
